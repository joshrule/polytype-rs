use crate::{Name, Type, TypeSchema, Variable};
use indexmap::IndexMap;
use std::{collections::HashMap, error, fmt};

/// Errors during unification.
#[derive(Debug, Clone, PartialEq)]
pub enum UnificationError<N: Name = &'static str> {
    /// `Occurs` happens when occurs checks fail (i.e. a type variable is
    /// unified recursively). The id of the bad type variable is supplied.
    Occurs(Variable),
    /// `Failure` happens when symbols or type variants don't unify because of
    /// structural differences.
    Failure(Type<N>, Type<N>),
}
impl<N: Name> fmt::Display for UnificationError<N> {
    fn fmt(&self, f: &mut fmt::Formatter<'_>) -> Result<(), fmt::Error> {
        match *self {
            UnificationError::Occurs(v) => write!(f, "Occurs({})", v),
            UnificationError::Failure(ref t1, ref t2) => {
                write!(f, "Failure({}, {})", t1.show(false), t2.show(false))
            }
        }
    }
}
impl<N: Name + fmt::Debug> error::Error for UnificationError<N> {
    fn description(&self) -> &'static str {
        "unification failed"
    }
}

/// A type environment. Useful for reasoning about [`Type`]s (e.g unification,
/// type inference).
///
/// Contexts track substitutions and generate fresh type variables.
///
/// [`Type`]: enum.Type.html
#[derive(Debug, Clone, PartialEq, Eq)]
pub struct Context<N: Name = &'static str> {
    pub(crate) substitution: IndexMap<Variable, Type<N>>,
    pub(crate) cache: HashMap<Variable, Type<N>>,
    next: Variable,
}
impl<N: Name> Default for Context<N> {
    fn default() -> Self {
        Context {
            substitution: IndexMap::new(),
            cache: HashMap::new(),
            next: 0,
        }
    }
}
impl<N: Name> Context<N> {
    /// The substitution managed by the context.
    pub fn substitution(&self) -> &IndexMap<Variable, Type<N>> {
        &self.substitution
    }
    /// The number of constraints in the substitution.
    pub fn len(&self) -> usize {
        self.substitution.len()
    }
    /// `true` if the substitution has any constraints, else `false`.
    pub fn is_empty(&self) -> bool {
        self.substitution.is_empty()
    }
    /// Clears the substitution managed by the context.
    ///
    /// # Examples
    ///
    /// ```
    /// # use polytype::{Type, Context, ptp, tp};
    /// let mut ctx = Context::default();
    ///
    /// // Get a fresh variable
    /// let t0 = ctx.new_variable();
    /// let t1 = ctx.new_variable();
    ///
    /// let clean = ctx.clone();
    ///
    /// if let Type::Variable(N) = t0 {
    ///     ctx.extend(N, tp![t1]);
    ///     let dirty = ctx.clone();
    ///
    ///     ctx.clean();
    ///
    ///     assert_eq!(clean, ctx);
    ///     assert_ne!(clean, dirty);
    /// }
    /// ```
    pub fn clean(&mut self) {
        self.substitution.clear();
        self.cache = HashMap::new();
    }
<<<<<<< HEAD
    /// Removes all but `n` substitutions added to the `Context`.
=======
    /// Removes previous substitutions added to the `Context` until there are only `n` remaining.
>>>>>>> af1a1452
    pub fn rollback(&mut self, n: usize) {
        self.cache = HashMap::new();
        if n == 0 {
            self.clean()
        } else {
            while n < self.substitution.len() {
                self.substitution.pop();
            }
        }
    }
    /// Create a new substitution for [`Type::Variable`] number `v` to the
    /// [`Type`] `t`.
    ///
    /// [`Type`]: enum.Type.html
    /// [`Type::Variable`]: enum.Type.html#variant.Variable
    pub fn extend(&mut self, v: Variable, t: Type<N>) {
        if v >= self.next {
            self.next = v + 1
        }
        self.substitution.insert(v, t);
    }
    /// Create a new [`Type::Variable`] from the next unused number.
    ///
    /// # Examples
    ///
    /// ```
    /// # use polytype::{Type, Context, ptp, tp};
    /// let mut ctx = Context::default();
    ///
    /// // Get a fresh variable
    /// let t0 = ctx.new_variable();
    /// assert_eq!(t0, Type::Variable(0));
    ///
    /// // Instantiating a polytype will yield new variables
    /// let t = ptp!(0, 1; @arrow[tp!(0), tp!(1), tp!(1)]);
    /// let t = t.instantiate(&mut ctx);
    /// assert_eq!(t.to_string(), "t1 → t2 → t2");
    ///
    /// // Get another fresh variable
    /// let t3 = ctx.new_variable();
    /// assert_eq!(t3, Type::Variable(3));
    /// ```
    ///
    /// [`Type::Variable`]: enum.Type.html#variant.Variable
    pub fn new_variable(&mut self) -> Type<N> {
        self.next += 1;
        Type::Variable(self.next - 1)
    }
    /// Create constraints within the context that ensure `t1` and `t2`
    /// unify.
    ///
    /// # Examples
    ///
    /// ```
    /// # use polytype::{Context, tp};
    /// let mut ctx = Context::default();
    ///
    /// let t1 = tp!(@arrow[tp!(int), tp!(0)]);
    /// let t2 = tp!(@arrow[tp!(1), tp!(bool)]);
    /// ctx.unify(&t1, &t2).expect("unifies");
    ///
    /// let t1 = t1.apply(&ctx);
    /// let t2 = t2.apply(&ctx);
    /// assert_eq!(t1, t2);  // int → bool
    /// ```
    ///
    /// Unification errors leave the context unaffected. A
    /// [`UnificationError::Failure`] error happens when symbols don't match:
    ///
    /// ```
    /// # use polytype::{Context, UnificationError, tp};
    /// let mut ctx = Context::default();
    ///
    /// let t1 = tp!(@arrow[tp!(int), tp!(0)]);
    /// let t2 = tp!(@arrow[tp!(bool), tp!(1)]);
    /// let res = ctx.unify(&t1, &t2);
    ///
    /// if let Err(UnificationError::Failure(left, right)) = res {
    ///     // failed to unify t1 with t2.
    ///     assert_eq!(left, tp!(int));
    ///     assert_eq!(right, tp!(bool));
    /// } else { unreachable!() }
    /// ```
    ///
    /// An [`UnificationError::Occurs`] error happens when the same type
    /// variable occurs in both types in a circular way. Ensure you
    /// [`instantiate`][] your types properly, so type variables don't overlap
    /// unless you mean them to.
    ///
    /// ```
    /// # use polytype::{Context, UnificationError, tp};
    /// let mut ctx = Context::default();
    ///
    /// let t1 = tp!(1);
    /// let t2 = tp!(@arrow[tp!(bool), tp!(1)]);
    /// let res = ctx.unify(&t1, &t2);
    ///
    /// if let Err(UnificationError::Occurs(v)) = res {
    ///     // failed to unify t1 with t2 because of circular type variable occurrence.
    ///     // t1 would have to be bool -> bool -> ... ad infinitum.
    ///     assert_eq!(v, 1);
    /// } else { unreachable!() }
    /// ```
    ///
    /// [`UnificationError::Failure`]: enum.UnificationError.html#variant.Failure
    /// [`UnificationError::Occurs`]: enum.UnificationError.html#variant.Occurs
    /// [`instantiate`]: enum.Type.html#method.instantiate
    pub fn unify(&mut self, t1: &Type<N>, t2: &Type<N>) -> Result<(), UnificationError<N>> {
        let rollback_n = self.substitution.len();
        let t1 = t1.apply_compress(self);
        let t2 = t2.apply_compress(self);
        let result = self.unify_internal(t1, t2);
        if result.is_err() {
            self.rollback(rollback_n);
        }
        result
    }
    /// Like [`unify`], but may affect the context even under failure. Hence, use this if you
    /// discard the context upon failure.
    ///
    /// [`unify`]: #method.unify
    pub fn unify_fast(
        &mut self,
        mut t1: Type<N>,
        mut t2: Type<N>,
    ) -> Result<(), UnificationError<N>> {
        t1.apply_mut_compress(self);
        t2.apply_mut_compress(self);
        self.unify_internal(t1, t2)
    }
    /// unify_internal may mutate the context even with an error. The context on
    /// which it's called should be discarded if there's an error.
    fn unify_internal(&mut self, t1: Type<N>, t2: Type<N>) -> Result<(), UnificationError<N>> {
        if t1 == t2 {
            return Ok(());
        }
        match (t1, t2) {
            (Type::Variable(v), t2) => {
                if t2.occurs(v) {
                    Err(UnificationError::Occurs(v))
                } else {
                    self.extend(v, t2);
                    Ok(())
                }
            }
            (t1, Type::Variable(v)) => {
                if t1.occurs(v) {
                    Err(UnificationError::Occurs(v))
                } else {
                    self.extend(v, t1);
                    Ok(())
                }
            }
            (Type::Constructed(n1, a1), Type::Constructed(n2, a2)) => {
                if n1 != n2 {
                    Err(UnificationError::Failure(
                        Type::Constructed(n1, a1),
                        Type::Constructed(n2, a2),
                    ))
                } else {
                    for (mut t1, mut t2) in a1.into_iter().zip(a2) {
                        t1.apply_mut_compress(self);
                        t2.apply_mut_compress(self);
                        self.unify_internal(t1, t2)?;
                    }
                    Ok(())
                }
            }
        }
    }
    /// Confines the substitution to those which act on the given variables.
    ///
    /// # Examples
    ///
    /// ```
    /// # use polytype::{Context, tp};
    /// let mut ctx = Context::default();
    /// let v0 = ctx.new_variable();
    /// let v1 = ctx.new_variable();
    /// ctx.unify(&v0, &tp!(int));
    /// ctx.unify(&v1, &tp!(bool));
    ///
    /// {
    ///     let sub = ctx.substitution();
    ///     assert_eq!(sub.len(), 2);
    ///     assert_eq!(sub[&0], tp!(int));
    ///     assert_eq!(sub[&1], tp!(bool));
    /// }
    ///
    /// // confine the substitution to v1
    /// ctx.confine(&[1]);
    /// let sub = ctx.substitution();
    /// assert_eq!(sub.len(), 1);
    /// assert_eq!(sub[&1], tp!(bool));
    /// ```
    pub fn confine(&mut self, keep: &[Variable]) {
        let mut substitution = IndexMap::new();
        for v in keep {
            substitution.insert(*v, self.substitution[v].clone());
        }
        self.substitution = substitution;
    }
    /// Merge two type contexts.
    ///
    /// Every [`Type`] ([`TypeSchema`]) that corresponds to the `other` context
    /// must be reified using [`ContextChange::reify_type`]
    /// ([`ContextChange::reify_typeschema`]). Any [`Variable`] in `sacreds`
    /// will not be changed by the context (i.e. reification will ignore it).
    ///
    /// # Examples
    ///
    /// Without sacred variables, which assumes that all type variables between the contexts are
    /// distinct:
    ///
    /// ```
    /// # use polytype::{Type, Context, ptp, tp};
    /// let mut ctx = Context::default();
    /// let a = ctx.new_variable();
    /// let b = ctx.new_variable();
    /// ctx.unify(&Type::arrow(a, b), &tp!(@arrow[tp!(int), tp!(bool)])).unwrap();
    /// // ctx uses t0 and t1
    ///
    /// let mut ctx2 = Context::default();
    /// let pt = ptp!(0, 1; @arrow[tp!(0), tp!(1)]);
    /// let mut t = pt.instantiate(&mut ctx2);
    /// ctx2.extend(0, tp!(bool));
    /// assert_eq!(t.apply(&ctx2).to_string(), "bool → t1");
    /// // ctx2 uses t0 and t1
    ///
    /// let ctx_change = ctx.merge(ctx2, vec![]);
    /// // rewrite all terms under ctx2 using ctx_change
    /// ctx_change.reify_type(&mut t);
    /// assert_eq!(t.to_string(), "t2 → t3");
    /// assert_eq!(t.apply(&ctx).to_string(), "bool → t3");
    ///
    /// assert_eq!(ctx.new_variable(), tp!(4));
    /// ```
    ///
    /// With sacred variables, which specifies which type variables are equivalent in both
    /// contexts:
    ///
    /// ```
    /// # use polytype::{Type, Context, tp};
    /// let mut ctx = Context::default();
    /// let a = ctx.new_variable();
    /// let b = ctx.new_variable();
    /// ctx.unify(&Type::arrow(a, b), &tp!(@arrow[tp!(int), tp!(bool)])).unwrap();
    /// // ctx uses t0 and t1
    ///
    /// let mut ctx2 = Context::default();
    /// let a = ctx2.new_variable();
    /// let b = ctx2.new_variable();
    /// let mut t = Type::arrow(a, b);
    /// ctx2.extend(0, tp!(bool));
    /// assert_eq!(t.apply(&ctx2).to_string(), "bool → t1");
    /// // ctx2 uses t0 and t1
    ///
    /// // t1 from ctx2 is preserved *and* constrained by ctx
    /// let ctx_change = ctx.merge(ctx2, vec![1]);
    /// // rewrite all terms under ctx2 using ctx_change
    /// ctx_change.reify_type(&mut t);
    /// assert_eq!(t.to_string(), "t2 → t1");
    /// assert_eq!(t.apply(&ctx).to_string(), "bool → bool");
    ///
    /// assert_eq!(ctx.new_variable(), tp!(4));
    /// ```
    /// [`ContextChange::reify_type`]: struct.ContextChange.html#method.reify_type
    /// [`ContextChange::reify_typeschema`]: struct.ContextChange.html#method.reify_typeschema
    /// [`Type`]: enum.Type.html
    /// [`TypeSchema`]: enum.TypeSchema.html
    /// [`Variable`]: type.TypeSchema.html
    pub fn merge(&mut self, other: Context<N>, sacreds: Vec<Variable>) -> ContextChange {
        let delta = self.next;
        for (v, tp) in other.substitution {
            self.substitution.insert(delta + v, tp);
        }
        // this is intentionally wasting variable space when there are sacreds:
        self.next += other.next;
        ContextChange { delta, sacreds }
    }
}

/// Allow types to be reified for use in a different context. See [`Context::merge`].
///
/// [`Context::merge`]: struct.Context.html#method.merge
pub struct ContextChange {
    delta: usize,
    sacreds: Vec<Variable>,
}
impl ContextChange {
    /// Reify a [`Type`] for use under a merged [`Context`].
    ///
    /// [`Type`]: enum.Type.html
    /// [`Context`]: struct.Context.html
    pub fn reify_type(&self, tp: &mut Type) {
        match tp {
            Type::Constructed(_, args) => {
                for arg in args {
                    self.reify_type(arg)
                }
            }
            Type::Variable(n) if self.sacreds.contains(n) => (),
            Type::Variable(n) => *n += self.delta,
        }
    }
    /// Reify a [`TypeSchema`] for use under a merged [`Context`].
    ///
    /// [`TypeSchema`]: enum.TypeSchema.html
    /// [`Context`]: struct.Context.html
    pub fn reify_typeschema(&self, tpsc: &mut TypeSchema) {
        match tpsc {
            TypeSchema::Monotype(tp) => self.reify_type(tp),
            TypeSchema::Polytype { variable, body } => {
                *variable += self.delta;
                self.reify_typeschema(body);
            }
        }
    }
}<|MERGE_RESOLUTION|>--- conflicted
+++ resolved
@@ -90,11 +90,7 @@
         self.substitution.clear();
         self.cache = HashMap::new();
     }
-<<<<<<< HEAD
-    /// Removes all but `n` substitutions added to the `Context`.
-=======
     /// Removes previous substitutions added to the `Context` until there are only `n` remaining.
->>>>>>> af1a1452
     pub fn rollback(&mut self, n: usize) {
         self.cache = HashMap::new();
         if n == 0 {
